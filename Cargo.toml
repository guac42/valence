--- conflicted
+++ resolved
@@ -169,33 +169,6 @@
 tracing-subscriber = "0.3.16"
 url = { version = "2.2.2", features = ["serde"] }
 uuid = "1.3.1"
-<<<<<<< HEAD
-valence_advancement.path = "crates/valence_advancement"
-valence_anvil.path = "crates/valence_anvil"
-valence_biome.path = "crates/valence_biome"
-valence_block.path = "crates/valence_block"
-valence_build_utils.path = "crates/valence_build_utils"
-valence_chat.path = "crates/valence_chat"
-valence_client.path = "crates/valence_client"
-valence_core_macros.path = "crates/valence_core_macros"
-valence_core.path = "crates/valence_core"
-valence_dimension.path = "crates/valence_dimension"
-valence_entity.path = "crates/valence_entity"
-valence_instance.path = "crates/valence_instance"
-valence_inventory.path = "crates/valence_inventory"
-valence_nbt = { path = "crates/valence_nbt", features = ["uuid"] }
-valence_network.path = "crates/valence_network"
-valence_player_list.path = "crates/valence_player_list"
-valence_registry.path = "crates/valence_registry"
-valence.path = "crates/valence"
-zip = "0.6.3"
-
-[profile.dev.package."*"]
-opt-level = 3
-
-[profile.dev]
-opt-level = 1
-=======
 valence = { path = ".", version = "0.2.0-alpha.1" }
 valence_advancement = { path = "crates/valence_advancement", version = "0.2.0-alpha.1" }
 valence_anvil = { path = "crates/valence_anvil", version = "0.2.0-alpha.1" }
@@ -222,5 +195,4 @@
 valence_text = { path = "crates/valence_text", version = "0.2.0-alpha.1" }
 valence_weather = { path = "crates/valence_weather", version = "0.2.0-alpha.1" }
 valence_world_border = { path = "crates/valence_world_border", version = "0.2.0-alpha.1" }
-zip = "0.6.3"
->>>>>>> a6439e39
+zip = "0.6.3"