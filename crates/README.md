# Crates

The standard crates used in Valence projects.

All crates here are exported by the main `valence` crate. `valence` is the intended interface for both end users and third-party plugin authors.

Crates are versioned in lockstep with the exception of `valence_nbt`.

The output of `cargo depgraph --workspace-only | tred | dot -Tsvg -o assets/depgraph.svg` looks like this:

<<<<<<< HEAD
```mermaid
graph TD
  network --> client
	client --> instance
	biome --> registry
	dimension --> registry
	instance --> biome
	instance --> dimension
	instance --> entity
	player_list --> client
	inventory --> client
	anvil --> instance
	entity --> block
	advancement --> client
	chat --> client
```
=======
![dependency graph](../assets/depgraph.svg)
>>>>>>> a6439e39
<|MERGE_RESOLUTION|>--- conflicted
+++ resolved
@@ -8,23 +8,4 @@
 
 The output of `cargo depgraph --workspace-only | tred | dot -Tsvg -o assets/depgraph.svg` looks like this:
 
-<<<<<<< HEAD
-```mermaid
-graph TD
-  network --> client
-	client --> instance
-	biome --> registry
-	dimension --> registry
-	instance --> biome
-	instance --> dimension
-	instance --> entity
-	player_list --> client
-	inventory --> client
-	anvil --> instance
-	entity --> block
-	advancement --> client
-	chat --> client
-```
-=======
-![dependency graph](../assets/depgraph.svg)
->>>>>>> a6439e39
+![dependency graph](../assets/depgraph.svg)