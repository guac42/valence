[package]
name = "valence"
version.workspace = true
edition.workspace = true
description = "A framework for building Minecraft servers in Rust."
documentation.workspace = true
repository.workspace = true
readme = "README.md"
license.workspace = true
keywords = ["minecraft", "gamedev", "server", "ecs"]
categories = ["game-engines"]

[features]
default = ["network", "player_list", "inventory", "anvil"]
network = ["dep:valence_network"]
player_list = ["dep:valence_player_list"]
inventory = ["dep:valence_inventory"]
anvil = ["dep:valence_anvil"]

[dependencies]
<<<<<<< HEAD
anyhow = "1.0.65"
arrayvec = "0.7.2"
async-trait = "0.1.60"
base64 = "0.21.0"
bevy_app = "0.10"
bevy_ecs = "0.10"
bitfield-struct = "0.3.1"
bytes = "1.2.1"
flume = "0.10.14"
glam = "0.23.0"
hmac = "0.12.1"
num = "0.4.0"
parking_lot = "0.12.1"
paste = "1.0.11"
rand = "0.8.5"
rsa = "0.7.2"
rsa-der = "0.3.0"
rustc-hash = "1.1.0"
serde = { version = "1.0.145", features = ["derive"] }
serde_json = "1.0.85"
sha1 = { version = "0.10.5", features = ["oid"] }
sha2 = { version = "0.10.6", features = ["oid"] }
thiserror = "1.0.35"
tokio = { version = "1.25.0", features = ["full"] }
tracing = "0.1.37"
url = { version = "2.2.2", features = ["serde"] }
uuid = { version = "1.1.2", features = ["serde"] }
valence_nbt = { version = "0.5.0", path = "../valence_nbt", features = [
    "uuid",
] }
valence_protocol = { version = "0.1.0", path = "../valence_protocol", features = [
    "encryption",
    "compression",
    "glam",
] }
=======
bevy_app.workspace = true
bevy_ecs.workspace = true
glam.workspace = true
uuid.workspace = true
valence_nbt.workspace = true
valence_core.workspace = true
valence_registry.workspace = true
valence_block.workspace = true
valence_biome.workspace = true
valence_dimension.workspace = true
valence_entity.workspace = true
valence_instance.workspace = true
valence_client.workspace = true
valence_network = { workspace = true, optional = true }
valence_player_list = { workspace = true, optional = true }
valence_inventory = { workspace = true, optional = true }
valence_anvil = { workspace = true, optional = true }

[dev-dependencies]
anyhow.workspace = true
bytes.workspace = true
noise.workspace = true
tracing-subscriber.workspace = true
rand.workspace = true
tracing.workspace = true
flume.workspace = true
clap.workspace = true
criterion.workspace = true
fs_extra.workspace = true
tempfile.workspace = true
zip.workspace = true
>>>>>>> 1d2d8f88

[dev-dependencies.reqwest]
workspace = true
default-features = false
# Avoid OpenSSL dependency on Linux.
features = ["rustls-tls", "blocking", "stream"]

[[bench]]
name = "main"
harness = false<|MERGE_RESOLUTION|>--- conflicted
+++ resolved
@@ -16,45 +16,9 @@
 player_list = ["dep:valence_player_list"]
 inventory = ["dep:valence_inventory"]
 anvil = ["dep:valence_anvil"]
+chat = ["dep:valence_chat"]
 
 [dependencies]
-<<<<<<< HEAD
-anyhow = "1.0.65"
-arrayvec = "0.7.2"
-async-trait = "0.1.60"
-base64 = "0.21.0"
-bevy_app = "0.10"
-bevy_ecs = "0.10"
-bitfield-struct = "0.3.1"
-bytes = "1.2.1"
-flume = "0.10.14"
-glam = "0.23.0"
-hmac = "0.12.1"
-num = "0.4.0"
-parking_lot = "0.12.1"
-paste = "1.0.11"
-rand = "0.8.5"
-rsa = "0.7.2"
-rsa-der = "0.3.0"
-rustc-hash = "1.1.0"
-serde = { version = "1.0.145", features = ["derive"] }
-serde_json = "1.0.85"
-sha1 = { version = "0.10.5", features = ["oid"] }
-sha2 = { version = "0.10.6", features = ["oid"] }
-thiserror = "1.0.35"
-tokio = { version = "1.25.0", features = ["full"] }
-tracing = "0.1.37"
-url = { version = "2.2.2", features = ["serde"] }
-uuid = { version = "1.1.2", features = ["serde"] }
-valence_nbt = { version = "0.5.0", path = "../valence_nbt", features = [
-    "uuid",
-] }
-valence_protocol = { version = "0.1.0", path = "../valence_protocol", features = [
-    "encryption",
-    "compression",
-    "glam",
-] }
-=======
 bevy_app.workspace = true
 bevy_ecs.workspace = true
 glam.workspace = true
@@ -72,6 +36,7 @@
 valence_player_list = { workspace = true, optional = true }
 valence_inventory = { workspace = true, optional = true }
 valence_anvil = { workspace = true, optional = true }
+valence_chat = { workspace = true, optional = true }
 
 [dev-dependencies]
 anyhow.workspace = true
@@ -86,7 +51,6 @@
 fs_extra.workspace = true
 tempfile.workspace = true
 zip.workspace = true
->>>>>>> 1d2d8f88
 
 [dev-dependencies.reqwest]
 workspace = true
