--- conflicted
+++ resolved
@@ -11,14 +11,6 @@
 [dependencies]
 bevy_app.workspace = true
 bevy_ecs.workspace = true
-<<<<<<< HEAD
-rsa.workspace = true
-valence_core.workspace = true
-valence_client.workspace = true
-valence_instance.workspace = true
-uuid.workspace = true
-=======
 bitfield-struct.workspace = true
 derive_more.workspace = true
-valence_server.workspace = true
->>>>>>> a6439e39
+valence_server.workspace = true