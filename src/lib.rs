#![cfg_attr(
    unstable_doc,
    doc = "**❗ NOTE:** This documentation is sourced from the `main` branch. If you're looking for the most recent stable release, go [here](https://docs.rs/valence/latest/valence/).\n\n---\n"
)]
#![doc = include_str!("../README.md")]
#![doc(
    html_logo_url = "https://raw.githubusercontent.com/valence-rs/valence/main/assets/logo.svg",
    html_favicon_url = "https://raw.githubusercontent.com/valence-rs/valence/main/assets/logo.svg"
)]
#![deny(
    rustdoc::broken_intra_doc_links,
    rustdoc::private_intra_doc_links,
    rustdoc::missing_crate_level_docs,
    rustdoc::invalid_codeblock_attributes,
    rustdoc::invalid_rust_codeblocks,
    rustdoc::bare_urls,
    rustdoc::invalid_html_tags
)]
#![warn(
    trivial_casts,
    trivial_numeric_casts,
    unused_lifetimes,
    unused_import_braces,
    unreachable_pub,
    clippy::dbg_macro
)]

use bevy_app::{PluginGroup, PluginGroupBuilder};

#[cfg(feature = "testing")]
pub mod testing;

#[cfg(test)]
mod tests;

#[cfg(feature = "log")]
pub use bevy_log as log;
use registry::biome::BiomePlugin;
use registry::dimension_type::DimensionTypePlugin;
#[cfg(feature = "advancement")]
pub use valence_advancement as advancement;
#[cfg(feature = "anvil")]
pub use valence_anvil as anvil;
#[cfg(feature = "boss_bar")]
pub use valence_boss_bar as boss_bar;
<<<<<<< HEAD
#[cfg(feature = "chat")]
pub use valence_chat as chat;
=======
#[cfg(feature = "command")]
pub use valence_command as command;
#[cfg(feature = "command")]
pub use valence_command_macros as command_macros;
>>>>>>> bfa04c90
#[cfg(feature = "inventory")]
pub use valence_inventory as inventory;
pub use valence_lang as lang;
#[cfg(feature = "network")]
pub use valence_network as network;
#[cfg(feature = "player_list")]
pub use valence_player_list as player_list;
use valence_registry::RegistryPlugin;
#[cfg(feature = "scoreboard")]
pub use valence_scoreboard as scoreboard;
use valence_server::abilities::AbilitiesPlugin;
use valence_server::action::ActionPlugin;
use valence_server::client::ClientPlugin;
use valence_server::client_command::ClientCommandPlugin;
use valence_server::client_settings::ClientSettingsPlugin;
use valence_server::custom_payload::CustomPayloadPlugin;
use valence_server::entity::hitbox::HitboxPlugin;
use valence_server::entity::EntityPlugin;
use valence_server::event_loop::EventLoopPlugin;
use valence_server::hand_swing::HandSwingPlugin;
use valence_server::interact_block::InteractBlockPlugin;
use valence_server::interact_entity::InteractEntityPlugin;
use valence_server::interact_item::InteractItemPlugin;
use valence_server::keepalive::KeepalivePlugin;
use valence_server::layer::LayerPlugin;
use valence_server::movement::MovementPlugin;
use valence_server::op_level::OpLevelPlugin;
pub use valence_server::protocol::status_effects;
use valence_server::resource_pack::ResourcePackPlugin;
use valence_server::status::StatusPlugin;
use valence_server::teleport::TeleportPlugin;
pub use valence_server::*;
#[cfg(feature = "weather")]
pub use valence_weather as weather;
#[cfg(feature = "world_border")]
pub use valence_world_border as world_border;

/// Contains the most frequently used items in Valence projects.
///
/// This is usually glob imported like so:
///
/// ```
/// use valence::prelude::*; // Glob import.
///
/// let mut app = App::new();
/// app.add_systems(Update, || println!("yippee!"));
/// // ...
/// ```
pub mod prelude {
    pub use bevy_app::prelude::*;
    pub use bevy_ecs; // Needed for bevy_ecs macros to function correctly.
    pub use bevy_ecs::prelude::*;
    pub use uuid::Uuid;
    #[cfg(feature = "advancement")]
    pub use valence_advancement::{
        event::AdvancementTabChangeEvent, Advancement, AdvancementBundle, AdvancementClientUpdate,
        AdvancementCriteria, AdvancementDisplay, AdvancementFrameType, AdvancementRequirements,
    };
    #[cfg(feature = "chat")]
    pub use valence_chat::message::SendMessage as _;
    #[cfg(feature = "inventory")]
    pub use valence_inventory::{
        CursorItem, Inventory, InventoryKind, InventoryWindow, InventoryWindowMut, OpenInventory,
    };
    #[cfg(feature = "network")]
    pub use valence_network::{
        ConnectionMode, ErasedNetworkCallbacks, NetworkCallbacks, NetworkSettings, NewClientInfo,
        SharedNetworkState,
    };
    #[cfg(feature = "player_list")]
    pub use valence_player_list::{PlayerList, PlayerListEntry};
    pub use valence_registry::biome::{Biome, BiomeId, BiomeRegistry};
    pub use valence_registry::dimension_type::{DimensionType, DimensionTypeRegistry};
    pub use valence_server::action::{DiggingEvent, DiggingState};
    pub use valence_server::block::{BlockKind, BlockState, PropName, PropValue};
    pub use valence_server::client::{
        despawn_disconnected_clients, Client, Ip, OldView, OldViewDistance, Properties, Username,
        View, ViewDistance, VisibleChunkLayer, VisibleEntityLayers,
    };
    pub use valence_server::client_command::{
        ClientCommand, JumpWithHorseEvent, JumpWithHorseState, LeaveBedEvent, SneakEvent,
        SneakState, SprintEvent, SprintState,
    };
    pub use valence_server::entity::hitbox::{Hitbox, HitboxShape};
    pub use valence_server::entity::{
        EntityAnimation, EntityKind, EntityLayerId, EntityManager, EntityStatus, HeadYaw, Look,
        OldEntityLayerId, OldPosition, Position,
    };
    pub use valence_server::event_loop::{
        EventLoopPostUpdate, EventLoopPreUpdate, EventLoopUpdate,
    };
    pub use valence_server::ident::Ident;
    pub use valence_server::interact_entity::{EntityInteraction, InteractEntityEvent};
    pub use valence_server::layer::chunk::{
        Block, BlockRef, Chunk, ChunkLayer, LoadedChunk, UnloadedChunk,
    };
    pub use valence_server::layer::{EntityLayer, LayerBundle};
    pub use valence_server::math::{DVec2, DVec3, Vec2, Vec3};
    pub use valence_server::nbt::Compound;
    pub use valence_server::protocol::packets::play::particle_s2c::Particle;
    pub use valence_server::protocol::text::{Color, IntoText, Text};
    pub use valence_server::spawn::{ClientSpawnQuery, ClientSpawnQueryReadOnly, RespawnPosition};
    pub use valence_server::title::SetTitle as _;
    pub use valence_server::{
        ident, BlockPos, ChunkPos, ChunkView, Despawned, Direction, GameMode, Hand, ItemKind,
        ItemStack, Server, UniqueId,
    };

    pub use super::DefaultPlugins;
}

/// This plugin group will add all the default plugins for a Valence
/// application.
///
/// [`DefaultPlugins`] obeys Cargo feature flags. Users may exert control over
/// this plugin group by disabling `default-features` in their `Cargo.toml` and
/// enabling only those features that they wish to use.
pub struct DefaultPlugins;

impl PluginGroup for DefaultPlugins {
    fn build(self) -> PluginGroupBuilder {
        #[allow(unused_mut)]
        let mut group = PluginGroupBuilder::start::<Self>()
            .add(ServerPlugin)
            .add(RegistryPlugin)
            .add(BiomePlugin)
            .add(DimensionTypePlugin)
            .add(EntityPlugin)
            .add(HitboxPlugin)
            .add(LayerPlugin)
            .add(ClientPlugin)
            .add(EventLoopPlugin)
            .add(MovementPlugin)
            .add(ClientCommandPlugin)
            .add(KeepalivePlugin)
            .add(InteractEntityPlugin)
            .add(ClientSettingsPlugin)
            .add(ActionPlugin)
            .add(TeleportPlugin)
            .add(CustomPayloadPlugin)
            .add(HandSwingPlugin)
            .add(InteractBlockPlugin)
            .add(InteractItemPlugin)
            .add(OpLevelPlugin)
            .add(ResourcePackPlugin)
            .add(StatusPlugin)
            .add(AbilitiesPlugin);

        #[cfg(feature = "log")]
        {
            group = group.add(bevy_log::LogPlugin::default());
        }

        #[cfg(feature = "network")]
        {
            group = group.add(valence_network::NetworkPlugin);
        }

        #[cfg(feature = "player_list")]
        {
            group = group.add(valence_player_list::PlayerListPlugin);
        }

        #[cfg(feature = "inventory")]
        {
            group = group.add(valence_inventory::InventoryPlugin);
        }

        #[cfg(feature = "anvil")]
        {
            group = group.add(valence_anvil::AnvilPlugin);
        }

        #[cfg(feature = "advancement")]
        {
            group = group.add(valence_advancement::AdvancementPlugin)
        }

        #[cfg(feature = "weather")]
        {
            group = group.add(valence_weather::WeatherPlugin);
        }

        #[cfg(feature = "world_border")]
        {
            group = group.add(valence_world_border::WorldBorderPlugin);
        }

        #[cfg(feature = "boss_bar")]
        {
            group = group.add(valence_boss_bar::BossBarPlugin);
        }

        #[cfg(feature = "command")]
        {
            group = group.add(valence_command::manager::CommandPlugin);
        }

        #[cfg(feature = "scoreboard")]
        {
            group = group.add(valence_scoreboard::ScoreboardPlugin);
        }

        #[cfg(feature = "chat")]
        {
            group = group.add(valence_chat::ChatPlugin);
        }

        group
    }
}<|MERGE_RESOLUTION|>--- conflicted
+++ resolved
@@ -43,15 +43,12 @@
 pub use valence_anvil as anvil;
 #[cfg(feature = "boss_bar")]
 pub use valence_boss_bar as boss_bar;
-<<<<<<< HEAD
 #[cfg(feature = "chat")]
 pub use valence_chat as chat;
-=======
 #[cfg(feature = "command")]
 pub use valence_command as command;
 #[cfg(feature = "command")]
 pub use valence_command_macros as command_macros;
->>>>>>> bfa04c90
 #[cfg(feature = "inventory")]
 pub use valence_inventory as inventory;
 pub use valence_lang as lang;
